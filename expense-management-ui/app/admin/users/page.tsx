'use client';

import { useState, useEffect } from 'react';
import DashboardLayout from '@/components/DashboardLayout';
import { Card, CardContent, CardDescription, CardHeader, CardTitle } from '@/components/ui/card';
import { Table, TableBody, TableCell, TableHead, TableHeader, TableRow } from '@/components/ui/table';
import { Button } from '@/components/ui/button';
import { Input } from '@/components/ui/input';
import { Label } from '@/components/ui/label';
import { Select, SelectContent, SelectItem, SelectTrigger, SelectValue } from '@/components/ui/select';
import { Badge } from '@/components/ui/badge';
import { usersAPI } from '@/lib/api';
import { useAuthStore } from '@/lib/store';
import { toast } from 'sonner';
import { Pencil, Trash2, Key } from 'lucide-react';
import type { User } from '@/types';

export default function UserManagement() {
  const { user: currentUser } = useAuthStore();
  const [users, setUsers] = useState<User[]>([]);
  const [managers, setManagers] = useState<User[]>([]);
  const [editingUser, setEditingUser] = useState<string | null>(null);
  const [newUser, setNewUser] = useState({
    name: '',
    email: '',
    role: 'Employee' as 'Admin' | 'Manager' | 'Employee',
    managerId: '',
  });

  useEffect(() => {
    if (currentUser?.companyId || currentUser?.company?.id) {
      loadUsers();
    }
  }, [currentUser]);

  const loadUsers = async () => {
    if (!currentUser?.companyId && !currentUser?.company?.id) {
      console.log('No company ID, skipping user load');
      return;
    }
    
    try {
      const { data } = await usersAPI.getAll(currentUser.companyId || currentUser.company?.id || '');
      setUsers(data || []);
      setManagers((data || []).filter((u: User) => u.role === 'Manager' || u.role === 'Admin'));
    } catch (error: any) {
      console.error('Failed to load users:', error);
      toast.error('Failed to load users. Please try refreshing the page.');
    }
  };

  const handleAddUser = async (e: React.FormEvent) => {
    e.preventDefault();
    try {
      const password = generatePassword();
<<<<<<< HEAD
      const response = await usersAPI.create({
        ...newUser,
        companyId: currentUser?.companyId || '',
        password: password,
      });
      
      // Show the generated password to admin
      toast.success(
        <div>
          <p className="font-bold">User created successfully!</p>
          <p className="text-sm mt-1">Email: {newUser.email}</p>
          <p className="text-sm">Password: <span className="font-mono bg-yellow-100 px-1">{response.data.tempPassword || password}</span></p>
        </div>,
        { duration: 10000 }
      );
      
=======
      await usersAPI.create({
        ...newUser,
        companyId: currentUser?.companyId || currentUser?.company?.id || '',
        password: password,
      });
      toast.success('User created successfully. Password: ' + password);
>>>>>>> 5f2e9162
      setNewUser({ name: '', email: '', role: 'Employee', managerId: '' });
      loadUsers();
    } catch (error: any) {
      console.error('Create user error:', error);
      toast.error(error.response?.data?.error || error.message || 'Failed to create user');
    }
  };

  const handleUpdateUser = async (userId: string, updates: Partial<User>) => {
    try {
      await usersAPI.update(userId, updates);
      toast.success('User updated successfully');
      setEditingUser(null);
      loadUsers();
    } catch (error: any) {
      toast.error(error.response?.data?.error || 'Failed to update user');
    }
  };

  const handleDeleteUser = async (userId: string) => {
    if (!confirm('Are you sure you want to delete this user?')) return;
    
    try {
      await usersAPI.delete(userId);
      toast.success('User deleted successfully');
      loadUsers();
    } catch (error: any) {
      toast.error(error.response?.data?.error || 'Failed to delete user');
    }
  };

  const handleSendPassword = async (user: User) => {
    const newPassword = generatePassword();
    await usersAPI.update(user.id, { password: newPassword });
    toast.success(`New password for ${user.name}: ${newPassword}`);
  };

  const generatePassword = () => {
    const chars = 'ABCDEFGHIJKLMNOPQRSTUVWXYZabcdefghijklmnopqrstuvwxyz0123456789!@#$%^&*';
    let password = '';
    for (let i = 0; i < 12; i++) {
      password += chars.charAt(Math.floor(Math.random() * chars.length));
    }
    return password;
  };

  if (!currentUser) {
    return (
      <DashboardLayout>
        <div className="flex items-center justify-center min-h-[400px]">
          <p className="text-gray-500">Loading...</p>
        </div>
      </DashboardLayout>
    );
  }

  return (
    <DashboardLayout>
      <div className="space-y-6">
        <div>
          <h2 className="text-3xl font-bold">User Management</h2>
          <p className="text-gray-600 mt-2">Manage users, roles, and manager assignments</p>
        </div>

        {/* Add New User */}
        <Card>
          <CardHeader>
            <CardTitle>Add New User</CardTitle>
            <CardDescription>Create a new user account</CardDescription>
          </CardHeader>
          <CardContent>
            <form onSubmit={handleAddUser} className="grid gap-4 md:grid-cols-2 lg:grid-cols-4">
              <div className="space-y-2">
                <Label htmlFor="new-name">Name</Label>
                <Input
                  id="new-name"
                  placeholder="John Doe"
                  value={newUser.name}
                  onChange={(e) => setNewUser({ ...newUser, name: e.target.value })}
                  required
                />
              </div>
              <div className="space-y-2">
                <Label htmlFor="new-email">Email</Label>
                <Input
                  id="new-email"
                  type="email"
                  placeholder="john@example.com"
                  value={newUser.email}
                  onChange={(e) => setNewUser({ ...newUser, email: e.target.value })}
                  required
                />
              </div>
              <div className="space-y-2">
                <Label htmlFor="new-role">Role</Label>
                <Select 
                  value={newUser.role} 
                  onValueChange={(value: 'Admin' | 'Manager' | 'Employee') => setNewUser({ ...newUser, role: value })}
                >
                  <SelectTrigger>
                    <SelectValue placeholder="Select role" />
                  </SelectTrigger>
                  <SelectContent>
                    <SelectItem value="Admin">Admin</SelectItem>
                    <SelectItem value="Manager">Manager</SelectItem>
                    <SelectItem value="Employee">Employee</SelectItem>
                  </SelectContent>
                </Select>
              </div>
              <div className="space-y-2">
                <Label htmlFor="new-manager">Manager (Optional)</Label>
                <Select 
                  value={newUser.managerId || 'none'} 
                  onValueChange={(value) => setNewUser({ ...newUser, managerId: value === 'none' ? '' : value })}
                >
                  <SelectTrigger>
                    <SelectValue placeholder="Select manager" />
                  </SelectTrigger>
                  <SelectContent>
                    <SelectItem value="none">None</SelectItem>
                    {managers.map((manager) => (
                      <SelectItem key={manager.id} value={manager.id}>
                        {manager.name}
                      </SelectItem>
                    ))}
                  </SelectContent>
                </Select>
              </div>
              <div className="flex items-end md:col-span-2 lg:col-span-4">
                <Button type="submit" className="w-full md:w-auto">
                  Add User
                </Button>
              </div>
            </form>
          </CardContent>
        </Card>

        {/* Users Table */}
        <Card>
          <CardHeader>
            <CardTitle>All Users</CardTitle>
            <CardDescription>Manage existing users and their roles</CardDescription>
          </CardHeader>
          <CardContent>
            <Table>
              <TableHeader>
                <TableRow>
                  <TableHead>Name</TableHead>
                  <TableHead>Email</TableHead>
                  <TableHead>Role</TableHead>
                  <TableHead>Manager</TableHead>
                  <TableHead className="text-right">Actions</TableHead>
                </TableRow>
              </TableHeader>
              <TableBody>
                {users.map((user) => (
                  <TableRow key={user.id}>
                    <TableCell className="font-medium">{user.name}</TableCell>
                    <TableCell>{user.email}</TableCell>
                    <TableCell>
                      {editingUser === user.id ? (
                        <Select 
                          defaultValue={user.role}
                          onValueChange={(value: 'Admin' | 'Manager' | 'Employee') => 
                            handleUpdateUser(user.id, { role: value })
                          }
                        >
                          <SelectTrigger className="w-32">
                            <SelectValue />
                          </SelectTrigger>
                          <SelectContent>
                            <SelectItem value="Admin">Admin</SelectItem>
                            <SelectItem value="Manager">Manager</SelectItem>
                            <SelectItem value="Employee">Employee</SelectItem>
                          </SelectContent>
                        </Select>
                      ) : (
                        <Badge>{user.role}</Badge>
                      )}
                    </TableCell>
                    <TableCell>
                      {editingUser === user.id ? (
                        <Select 
                          defaultValue={user.employeeAssignment?.managerId || 'none'}
                          onValueChange={(value) => 
                            handleUpdateUser(user.id, { managerId: value === 'none' ? '' : value })
                          }
                        >
                          <SelectTrigger className="w-40">
                            <SelectValue placeholder="Select manager" />
                          </SelectTrigger>
                          <SelectContent>
                            <SelectItem value="none">None</SelectItem>
                            {managers
                              .filter(m => m.id !== user.id)
                              .map((manager) => (
                                <SelectItem key={manager.id} value={manager.id}>
                                  {manager.name}
                                </SelectItem>
                              ))}
                          </SelectContent>
                        </Select>
                      ) : (
                        user.employeeAssignment?.manager.name || '-'
                      )}
                    </TableCell>
                    <TableCell className="text-right">
                      <div className="flex justify-end gap-2">
                        <Button
                          variant="ghost"
                          size="sm"
                          onClick={() => setEditingUser(editingUser === user.id ? null : user.id)}
                        >
                          <Pencil className="h-4 w-4" />
                        </Button>
                        <Button
                          variant="ghost"
                          size="sm"
                          onClick={() => handleSendPassword(user)}
                        >
                          <Key className="h-4 w-4" />
                        </Button>
                        <Button
                          variant="ghost"
                          size="sm"
                          onClick={() => handleDeleteUser(user.id)}
                          disabled={user.id === currentUser?.id}
                        >
                          <Trash2 className="h-4 w-4 text-red-600" />
                        </Button>
                      </div>
                    </TableCell>
                  </TableRow>
                ))}
              </TableBody>
            </Table>
          </CardContent>
        </Card>
      </div>
    </DashboardLayout>
  );
}
<|MERGE_RESOLUTION|>--- conflicted
+++ resolved
@@ -53,31 +53,12 @@
     e.preventDefault();
     try {
       const password = generatePassword();
-<<<<<<< HEAD
-      const response = await usersAPI.create({
-        ...newUser,
-        companyId: currentUser?.companyId || '',
-        password: password,
-      });
-      
-      // Show the generated password to admin
-      toast.success(
-        <div>
-          <p className="font-bold">User created successfully!</p>
-          <p className="text-sm mt-1">Email: {newUser.email}</p>
-          <p className="text-sm">Password: <span className="font-mono bg-yellow-100 px-1">{response.data.tempPassword || password}</span></p>
-        </div>,
-        { duration: 10000 }
-      );
-      
-=======
       await usersAPI.create({
         ...newUser,
         companyId: currentUser?.companyId || currentUser?.company?.id || '',
         password: password,
       });
       toast.success('User created successfully. Password: ' + password);
->>>>>>> 5f2e9162
       setNewUser({ name: '', email: '', role: 'Employee', managerId: '' });
       loadUsers();
     } catch (error: any) {
